{
  "name": "@editorjs/embed",
<<<<<<< HEAD
  "version": "2.3.1",
  "version-tanmer": "1.0.4",
=======
  "version": "2.4.0",
>>>>>>> f2b4c4ef
  "keywords": [
    "codex editor",
    "embed",
    "tool",
    "editor.js",
    "editorjs"
  ],
  "description": "Embed Tool for Editor.js",
  "license": "MIT",
  "repository": "https://github.com/editor-js/embed",
  "main": "./dist/bundle.js",
  "scripts": {
    "build": "webpack --mode production",
    "build:dev": "webpack --mode development --watch",
    "test": "mocha -r @babel/register -r ignore-styles --recursive ./test"
  },
  "author": {
    "name": "CodeX",
    "email": "team@codex.so"
  },
  "devDependencies": {
    "@babel/core": "^7.9.0",
    "@babel/plugin-transform-runtime": "^7.9.0",
    "@babel/preset-env": "^7.9.5",
    "@babel/register": "^7.9.0",
    "@babel/runtime": "^7.9.2",
    "babel-loader": "^8.1.0",
    "chai": "^4.2.0",
    "css-loader": "^3.5.3",
    "debounce": "^1.2.0",
    "ignore-styles": "^5.0.1",
    "mocha": "^7.1.1",
    "postcss-loader": "^3.0.0",
    "postcss-nested": "^4.2.1",
    "postcss-nested-ancestors": "^2.0.0",
    "style-loader": "^1.2.0",
    "webpack": "^4.43.0",
    "webpack-cli": "^3.3.11"
  }
}<|MERGE_RESOLUTION|>--- conflicted
+++ resolved
@@ -1,11 +1,7 @@
 {
   "name": "@editorjs/embed",
-<<<<<<< HEAD
-  "version": "2.3.1",
-  "version-tanmer": "1.0.4",
-=======
   "version": "2.4.0",
->>>>>>> f2b4c4ef
+  "tanmer-version": "1.1.1",
   "keywords": [
     "codex editor",
     "embed",
