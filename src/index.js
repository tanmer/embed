import SERVICES from './services';
import './index.css';
import { debounce } from 'debounce';

/**
 * @typedef {object} EmbedData
 * @description Embed Tool data
 * @property {string} service - service name
 * @property {string} url - source URL of embedded content
 * @property {string} embed - URL to source embed page
 * @property {css string} [width] - embedded content width
 * @property {css string} [height] - embedded content height
 * @property {string} [caption] - content caption
*/
/**
 * @typedef {object} Service
 * @description Service configuration object
 * @property {RegExp} regex - pattern of source URLs
 * @property {string} embedUrl - URL scheme to embedded page. Use '<%= remote_id %>' to define a place to insert resource id
 * @property {string} html - iframe which contains embedded content
<<<<<<< HEAD
 * @property {css string} [height] - iframe height
 * @property {css string} [width] - iframe width
=======
>>>>>>> f2b4c4ef
 * @property {Function} [id] - function to get resource id from RegExp groups
*/
/**
 * @typedef {object} EmbedConfig
 * @description Embed tool configuration object
 * @property {object} [services] - additional services provided by user. Each property should contain Service object
 */

/**
 * @class Embed
 * @classdesc Embed Tool for Editor.js 2.0
 *
 * @property {object} api - Editor.js API
 * @property {EmbedData} _data - private property with Embed data
 * @property {HTMLElement} element - embedded content container
 *
 * @property {object} services - static property with available services
 * @property {object} patterns - static property with patterns for paste handling configuration
 */
export default class Embed {

  /**
     * Allow to press Enter inside the LinkTool input
     * @returns {boolean}
     * @public
     */
    static get enableLineBreaks() {
      return true;
    }

  /**
   * Get Tool toolbox settings
   * icon - Tool icon's SVG
   * title - title to show in toolbox
   *
   * @return {{icon: string, title: string}}
   */
  static get toolbox() {
    return {
      icon: `<svg t="1573526873279" class="icon" viewBox="0 0 1024 1024" version="1.1" xmlns="http://www.w3.org/2000/svg" p-id="2413" width='20'><path d="M862.02 264.97c-65.37 29.94-110.78 64.79-110.78 64.79V290.8c0-60.28-47.46-109.33-105.76-109.33H173.61c-58.31 0-105.73 49.06-105.73 109.33v464.57c0 60.3 47.42 109.3 105.73 109.3h471.87c58.3 0 105.76-49 105.76-109.3v-30.75s49.91 33.12 115.19 60.59c69.16 30.89 94.29-8.98 94.29-71.02V319.54c-0.8-41.21-21.79-89.48-98.7-54.57z m-6.45 327.95c-0.79 46.6-6.34 60.31-49.95 46.84-50.36-14.98-68.17-35.9-68.17-35.9-8.54-5.07-74.85-5.07-83.38 0-8.54 5.12-8.55 8.6-8.55 18.79v84.47c0 28.84-24.61 52.51-52.51 52.51h-367.6c-27.9 0-52.51-23.67-52.51-52.51V339.54c0-28.85 24.61-52.52 52.51-52.52H593c27.91 0 52.51 23.67 52.51 52.52v86.18c0 10.19 0.01 15.24 8.55 20.34 8.53 5.07 74.84 5.07 83.38 0 0 0 22.95-23.89 73.51-39.89 15.03-4.88 44.61-11.14 44.61 44.93 0.01 42.24 0.01 98.98 0.01 141.82zM310.45 372.05c-29 0-52.51 23.51-52.51 52.51 0 29 23.51 52.51 52.51 52.51 29 0 52.51-23.51 52.51-52.51 0-29-23.52-52.51-52.51-52.51z" p-id="2414"></path></svg>`,
      title: 'Embed'
    };
  }

  /**
   * @param {{data: EmbedData, config: EmbedConfig, api: object}}
   *   data — previously saved data
   *   config - user config for Tool
   *   api - Editor.js API
   *   readOnly - read-only mode flag
   */
<<<<<<< HEAD
  constructor({data, config, api}) {
=======
  constructor({ data, api, readOnly }) {
>>>>>>> f2b4c4ef
    this.api = api;
    this._data = {};
    this.element = null;
    this.readOnly = readOnly;

    this.data = data;
    this.config = config;

    this.nodes = {
      wrapper: null,
      container: null,
      input: null,
      inputHolder: null
    };
  }

  /**
   * @param {EmbedData} data
   * @param {RegExp} [data.regex] - pattern of source URLs
   * @param {string} [data.embedUrl] - URL scheme to embedded page. Use '<%= remote_id %>' to define a place to insert resource id
   * @param {string} [data.html] - iframe which contains embedded content
   * @param {css string} [data.height] - iframe height
   * @param {css string} [data.width] - iframe width
   * @param {string} [data.caption] - caption
   */
  set data(data) {
    if (!(data instanceof Object)) {
      throw Error('Embed Tool data should be object');
    }

    const { service, source, embed, width, height, caption = '' } = data;

    this._data = {
      service: service || this.data.service,
      source: source || this.data.source,
      embed: embed || this.data.embed,
      width: width || this.data.width,
      height: height || this.data.height,
      // caption: caption || this.data.caption || '',
    };

    const oldView = this.element;

    if (oldView) {
      oldView.parentNode.replaceChild(this.render(), oldView);
    }
  }

  /**
   * @returns {EmbedData}
   */
  get data() {
    if (this.element) {
      const caption = this.element.querySelector(`.${this.api.styles.input}`);

      this._data.caption = caption ? caption.innerHTML : '';
    }

    return this._data;
  }

  /**
   * Get plugin styles
   *
   * @returns {object}
   */
  get CSS() {
    return {
      baseClass: this.api.styles.block,
      inputHolder: 'embed-tool__holder',
      inputEl: 'embed-tool__holder-input',
      inputError: 'embed-tool__holder-input--error',
      input: this.api.styles.input,
      container: 'embed-tool',
      containerLoading: 'embed-tool--loading',
      preloader: 'embed-tool__preloader',
      caption: 'embed-tool__caption',
      url: 'embed-tool__url',
      content: 'embed-tool__content',
    };
  }

  /**
   * Render Embed tool content
   *
   * @returns {HTMLElement}
   */
  render() {
    const container = document.createElement('div');
    container.classList.add(this.CSS.baseClass, this.CSS.container, this.CSS.containerLoading);

    if (!this.data.service) {
      this.nodes.inputHolder = this.makeInputHolder();
      container.appendChild(this.nodes.inputHolder);

      this.element = container;

      return container;
    }

<<<<<<< HEAD
    const {html} = Embed.services[this.data.service];

    // const caption = document.createElement('div');
=======
    const { html } = Embed.services[this.data.service];
    const container = document.createElement('div');
    const caption = document.createElement('div');
>>>>>>> f2b4c4ef
    const template = document.createElement('template');
    const preloader = this.createPreloader();

    // caption.classList.add(this.CSS.input, this.CSS.caption);

    container.appendChild(preloader);

<<<<<<< HEAD
    // caption.contentEditable = true;
    // caption.dataset.placeholder = 'Enter a caption';
    // caption.innerHTML = this.data.caption || '';
=======
    caption.contentEditable = !this.readOnly;
    caption.dataset.placeholder = 'Enter a caption';
    caption.innerHTML = this.data.caption || '';
>>>>>>> f2b4c4ef

    template.innerHTML = html;
    template.content.firstChild.setAttribute('src', this.data.embed);
    template.content.firstChild.classList.add(this.CSS.content);

    const embedIsReady = this.embedIsReady(container);

    container.appendChild(template.content.firstChild);
    // container.appendChild(caption);

    embedIsReady
      .then(() => {
        container.classList.remove(this.CSS.containerLoading);
      });

    this.element = container;

    return container;
  }

  /**
   * Creates preloader to append to container while data is loading
   *
   * @returns {HTMLElement}
   */
  createPreloader() {
    const preloader = document.createElement('preloader');
    const url = document.createElement('div');

    url.textContent = this.data.source;

    preloader.classList.add(this.CSS.preloader);
    url.classList.add(this.CSS.url);

    preloader.appendChild(url);

    return preloader;
  }

  /**
   * Save current content and return EmbedData object
   *
   * @returns {EmbedData}
   */
  save() {
    return this.data;
  }

  /**
   * Handle pasted url and return Service object
   *
   * @param {PasteEvent} event- event with pasted data
   * @returns {Service}
   */
  onPaste(event) {
<<<<<<< HEAD
    this.performServices(event);
  }

  performServices(event) {
    const {key: service, data: url} = event.detail;
=======
    const { key: service, data: url } = event.detail;
>>>>>>> f2b4c4ef

    const { regex, embedUrl, width, height, id = (ids) => ids.shift() } = Embed.services[service];
    const result = regex.exec(url).slice(1);
    const embed = embedUrl.replace(/<\%\= remote\_id \%\>/g, id(result));

    this.data = {
      service,
      source: url,
      embed,
      width,
      height,
    };
  }

  /**
   * Analyze provided config and make object with services to use
   *
   * @param {EmbedConfig} config
   */
  static prepare({ config = {} }) {
    const { services = {} } = config;

    let entries = Object.entries(SERVICES);

    const enabledServices = Object
      .entries(services)
      .filter(([key, value]) => {
        return typeof value === 'boolean' && value === true;
      })
      .map(([ key ]) => key);

    const userServices = Object
      .entries(services)
      .filter(([key, value]) => {
        return typeof value === 'object';
      })
      .filter(([key, service]) => Embed.checkServiceConfig(service))
      .map(([key, service]) => {
        const { regex, embedUrl, html, height, width, id } = service;

        return [key, {
          regex,
          embedUrl,
          html,
          height,
          width,
          id,
        } ];
      });

    if (enabledServices.length) {
      entries = entries.filter(([ key ]) => enabledServices.includes(key));
    }

    entries = entries.concat(userServices);

    Embed.services = entries.reduce((result, [key, service]) => {
      if (!(key in result)) {
        result[key] = service;

        return result;
      }

      result[key] = Object.assign({}, result[key], service);

      return result;
    }, {});

    Embed.patterns = entries
      .reduce((result, [key, item]) => {
        result[key] = item.regex;

        return result;
      }, {});
  }

  /**
   * Check if Service config is valid
   *
   * @param {Service} config
   * @returns {boolean}
   */
  static checkServiceConfig(config) {
    const { regex, embedUrl, html, height, width, id } = config;

    let isValid = regex && regex instanceof RegExp &&
      embedUrl && typeof embedUrl === 'string' &&
      html && typeof html === 'string';

    isValid = isValid && (id !== undefined ? id instanceof Function : true);
    isValid = isValid && (height !== undefined ? CSS.supports('height', height) : true);
    isValid = isValid && (width !== undefined ? CSS.supports('width', width) : true);


    return isValid;
  }

  /**
   * Paste configuration to enable pasted URLs processing by Editor
   */
  static get pasteConfig() {
    return {
      patterns: Embed.patterns,
    };
  }

  /**
   * Notify core that read-only mode is supported
   *
   * @returns {boolean}
   */
  static get isReadOnlySupported() {
    return true;
  }

  /**
   * Checks that mutations in DOM have finished after appending iframe content
   *
   * @param {HTMLElement} targetNode - HTML-element mutations of which to listen
   * @returns {Promise<any>} - result that all mutations have finished
   */
  embedIsReady(targetNode) {
    const PRELOADER_DELAY = 450;

    let observer = null;

    return new Promise((resolve, reject) => {
      observer = new MutationObserver(debounce(resolve, PRELOADER_DELAY));
      observer.observe(targetNode, {
        childList: true,
        subtree: true,
      });
    }).then(() => {
      observer.disconnect();
    });
  }

  makeInputHolder() {
    const inputHolder = this.make('div', [this.CSS.input, this.CSS.inputHolder]);

    this.nodes.input = this.make('div', this.CSS.inputEl, {
      contentEditable: true
    });

    this.nodes.input.dataset.placeholder = this.config.placeholder || '';

    this.nodes.input.addEventListener('paste', (event) => {
      event.preventDefault();
      event.stopPropagation();

      let url;
      if (event.type === 'paste') {
        url = (event.clipboardData || window.clipboardData).getData('text');
      }

      this.startChecking(url);
    });

    this.nodes.input.addEventListener('keydown', (event) => {
      this.removeErrorStyle()
      const [ENTER, A] = [13, 65];
      const cmdPressed = event.ctrlKey || event.metaKey;
      switch (event.keyCode) {
        case ENTER:
          event.preventDefault();
          event.stopPropagation();

          this.startChecking(this.nodes.input.textContent);
          break;
        case A:
          if (cmdPressed) {
            // TODO
          }
          break;
      }
    });

    inputHolder.appendChild(this.nodes.input);

    return inputHolder;
  }

  startChecking(str) {
    const obj = this.matchService(str);

    if (obj) {
      this.performServices(obj)
    } else {
      this.checkFailed('不匹配的地址')
    }
  }

  checkFailed(errorMessage) {
    this.api.notifier.show({
      message: errorMessage,
      style: 'error'
    });

    this.applyErrorStyle();
  }

  /**
   * 输入框中输入回车或粘贴的字符串，验证是否符合预设services
   * @type {Sting}
   * @return {Object}
   *
   */
  matchService(str = '') {

    const ary = str.match(/<iframe.*?\ssrc=(['|"])(.+?)\1.+iframe>/)
    const url = (ary && ary[2]) || str

    if (!url) return

    // match service
    let obj = null
    const services = Embed.services
    for (var key in services) {
      if (services.hasOwnProperty(key)) {
        const { regex } = services[key]
        if (regex.test(url)) {
          obj = this.composePasteEventMock(key, url)
          break
        }
      }
    }

    return obj
  }

  /**
   * set input error style
   */
  applyErrorStyle() {
    this.nodes.inputHolder.classList.add(this.CSS.inputError);
    // this.nodes.progress.remove();
  }

  /**
   * remove error styles
   */
  removeErrorStyle() {
    this.nodes.inputHolder.classList.remove(this.CSS.inputError);
    // this.nodes.inputHolder.insertBefore(this.nodes.progress, this.nodes.input);
  }

  make(tagName, classNames = null, attributes = {}) {
    const el = document.createElement(tagName);

    if (Array.isArray(classNames)) {
      el.classList.add(...classNames);
    } else if (classNames) {
      el.classList.add(classNames);
    }

    for (const attrName in attributes) {
      el[attrName] = attributes[attrName];
    }

    return el;
  }

  composePasteEventMock(service, url) {
    return {
      detail: {
        key: service,
        data: url
      }
    }
  };
}<|MERGE_RESOLUTION|>--- conflicted
+++ resolved
@@ -18,11 +18,8 @@
  * @property {RegExp} regex - pattern of source URLs
  * @property {string} embedUrl - URL scheme to embedded page. Use '<%= remote_id %>' to define a place to insert resource id
  * @property {string} html - iframe which contains embedded content
-<<<<<<< HEAD
  * @property {css string} [height] - iframe height
  * @property {css string} [width] - iframe width
-=======
->>>>>>> f2b4c4ef
  * @property {Function} [id] - function to get resource id from RegExp groups
 */
 /**
@@ -74,11 +71,7 @@
    *   api - Editor.js API
    *   readOnly - read-only mode flag
    */
-<<<<<<< HEAD
-  constructor({data, config, api}) {
-=======
-  constructor({ data, api, readOnly }) {
->>>>>>> f2b4c4ef
+  constructor({ data, config, api, readOnly }) {
     this.api = api;
     this._data = {};
     this.element = null;
@@ -179,15 +172,9 @@
       return container;
     }
 
-<<<<<<< HEAD
     const {html} = Embed.services[this.data.service];
 
     // const caption = document.createElement('div');
-=======
-    const { html } = Embed.services[this.data.service];
-    const container = document.createElement('div');
-    const caption = document.createElement('div');
->>>>>>> f2b4c4ef
     const template = document.createElement('template');
     const preloader = this.createPreloader();
 
@@ -195,15 +182,9 @@
 
     container.appendChild(preloader);
 
-<<<<<<< HEAD
-    // caption.contentEditable = true;
+    // caption.contentEditable = !this.readOnly;
     // caption.dataset.placeholder = 'Enter a caption';
     // caption.innerHTML = this.data.caption || '';
-=======
-    caption.contentEditable = !this.readOnly;
-    caption.dataset.placeholder = 'Enter a caption';
-    caption.innerHTML = this.data.caption || '';
->>>>>>> f2b4c4ef
 
     template.innerHTML = html;
     template.content.firstChild.setAttribute('src', this.data.embed);
@@ -259,15 +240,11 @@
    * @returns {Service}
    */
   onPaste(event) {
-<<<<<<< HEAD
     this.performServices(event);
   }
 
   performServices(event) {
     const {key: service, data: url} = event.detail;
-=======
-    const { key: service, data: url } = event.detail;
->>>>>>> f2b4c4ef
 
     const { regex, embedUrl, width, height, id = (ids) => ids.shift() } = Embed.services[service];
     const result = regex.exec(url).slice(1);
@@ -370,7 +347,7 @@
    */
   static get pasteConfig() {
     return {
-      patterns: Embed.patterns,
+      patterns: Embed.patterns
     };
   }
 
@@ -409,7 +386,7 @@
     const inputHolder = this.make('div', [this.CSS.input, this.CSS.inputHolder]);
 
     this.nodes.input = this.make('div', this.CSS.inputEl, {
-      contentEditable: true
+      contentEditable: !this.readOnly
     });
 
     this.nodes.input.dataset.placeholder = this.config.placeholder || '';
