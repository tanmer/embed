--- conflicted
+++ resolved
@@ -4,13 +4,8 @@
     regex: /(?:http[s]?:\/\/)?(?:www.)?vimeo\.co(?:.+\/([^\/]\d+)(?:#t=[\d]+)?s?$)/,
     embedUrl: 'https://player.vimeo.com/video/<%= remote_id %>?title=0&byline=0',
     html: '<iframe style="width:100%;" height="320" frameborder="0"></iframe>',
-<<<<<<< HEAD
     height: '320px',
     width: '580px'
-=======
-    height: 320,
-    width: 580,
->>>>>>> f2b4c4ef
   },
   youtube: {
     regex: /(?:https?:\/\/)?(?:www\.)?(?:(?:youtu\.be\/)|(?:youtube\.com)\/(?:v\/|u\/\w\/|embed\/|watch))(?:(?:\?v=)?([^#&?=]*))?((?:[?&]\w*=\w*)*)/,
@@ -58,142 +53,73 @@
     regex: /https?:\/\/coub\.com\/view\/([^\/\?\&]+)/,
     embedUrl: 'https://coub.com/embed/<%= remote_id %>',
     html: '<iframe style="width:100%;" height="320" frameborder="0" allowfullscreen></iframe>',
-<<<<<<< HEAD
     height: '320px',
     width: '580px'
-=======
-    height: 320,
-    width: 580,
->>>>>>> f2b4c4ef
   },
   vine: {
     regex: /https?:\/\/vine\.co\/v\/([^\/\?\&]+)/,
     embedUrl: 'https://vine.co/v/<%= remote_id %>/embed/simple/',
     html: '<iframe style="width:100%;" height="320" frameborder="0" allowfullscreen></iframe>',
-<<<<<<< HEAD
     height: '320px',
     width: '580px'
-=======
-    height: 320,
-    width: 580,
->>>>>>> f2b4c4ef
   },
   imgur: {
     regex: /https?:\/\/(?:i\.)?imgur\.com.*\/([a-zA-Z0-9]+)(?:\.gifv)?/,
     embedUrl: 'http://imgur.com/<%= remote_id %>/embed',
     html: '<iframe allowfullscreen="true" scrolling="no" id="imgur-embed-iframe-pub-<%= remote_id %>" class="imgur-embed-iframe-pub" style="height: 500px; width: 100%; border: 1px solid #000"></iframe>',
-<<<<<<< HEAD
     height: '500px',
     width: '540px'
-=======
-    height: 500,
-    width: 540,
->>>>>>> f2b4c4ef
   },
   gfycat: {
     regex: /https?:\/\/gfycat\.com(?:\/detail)?\/([a-zA-Z]+)/,
     embedUrl: 'https://gfycat.com/ifr/<%= remote_id %>',
     html: "<iframe frameborder='0' scrolling='no' style=\"width:100%;\" height='436' allowfullscreen ></iframe>",
-<<<<<<< HEAD
     height: '436px',
     width: '580px'
-=======
-    height: 436,
-    width: 580,
->>>>>>> f2b4c4ef
   },
   'twitch-channel': {
     regex: /https?:\/\/www\.twitch\.tv\/([^\/\?\&]*)\/?$/,
     embedUrl: 'https://player.twitch.tv/?channel=<%= remote_id %>',
     html: '<iframe frameborder="0" allowfullscreen="true" scrolling="no" height="366" style="width:100%;"></iframe>',
-<<<<<<< HEAD
     height: '366px',
     width: '600px'
-=======
-    height: 366,
-    width: 600,
->>>>>>> f2b4c4ef
   },
   'twitch-video': {
     regex: /https?:\/\/www\.twitch\.tv\/(?:[^\/\?\&]*\/v|videos)\/([0-9]*)/,
     embedUrl: 'https://player.twitch.tv/?video=v<%= remote_id %>',
     html: '<iframe frameborder="0" allowfullscreen="true" scrolling="no" height="366" style="width:100%;"></iframe>',
-<<<<<<< HEAD
     height: '366px',
     width: '600px'
-=======
-    height: 366,
-    width: 600,
->>>>>>> f2b4c4ef
   },
   'yandex-music-album': {
     regex: /https?:\/\/music\.yandex\.ru\/album\/([0-9]*)\/?$/,
     embedUrl: 'https://music\.yandex\.ru/iframe/#album/<%= remote_id %>/',
     html: '<iframe frameborder=\"0\" style=\"border:none;width:540px;height:400px;\" style=\"width:100%;\" height=\"400\"></iframe>',
-<<<<<<< HEAD
     height: '400px',
     width: '540px'
-=======
-    height: 400,
-    width: 540,
->>>>>>> f2b4c4ef
   },
   'yandex-music-track': {
     regex: /https?:\/\/music\.yandex\.ru\/album\/([0-9]*)\/track\/([0-9]*)/,
     embedUrl: 'https://music\.yandex\.ru/iframe/#track/<%= remote_id %>/',
     html: '<iframe frameborder="0" style="border:none;width:540px;height:100px;" style="width:100%;" height="100"></iframe>',
-<<<<<<< HEAD
     height: '100px',
     width: '540px',
     id: (ids) => ids.join('/')
-=======
-    height: 100,
-    width: 540,
-    id: (ids) => ids.join('/'),
->>>>>>> f2b4c4ef
   },
   'yandex-music-playlist': {
     regex: /https?:\/\/music\.yandex\.ru\/users\/([^\/\?\&]*)\/playlists\/([0-9]*)/,
     embedUrl: 'https://music\.yandex\.ru/iframe/#playlist/<%= remote_id %>/show/cover/description/',
     html: '<iframe frameborder="0" style="border:none;width:540px;height:400px;" width="540" height="400"></iframe>',
-<<<<<<< HEAD
     height: '400px',
     width: '540px',
     id: (ids) => ids.join('/')
-=======
-    height: 400,
-    width: 540,
-    id: (ids) => ids.join('/'),
->>>>>>> f2b4c4ef
   },
   codepen: {
     regex: /https?:\/\/codepen\.io\/([^\/\?\&]*)\/pen\/([^\/\?\&]*)/,
     embedUrl: 'https://codepen.io/<%= remote_id %>?height=300&theme-id=0&default-tab=css,result&embed-version=2',
     html: "<iframe height='300' scrolling='no' frameborder='no' allowtransparency='true' allowfullscreen='true' style='width: 100%;'></iframe>",
-<<<<<<< HEAD
     height: '300px',
     width: '600px',
     id: (ids) => ids.join('/embed/')
   }
-=======
-    height: 300,
-    width: 600,
-    id: (ids) => ids.join('/embed/'),
-  },
-  instagram: {
-    regex: /https?:\/\/www\.instagram\.com\/p\/([^\/\?\&]+)\/?/,
-    embedUrl: 'https://www.instagram.com/p/<%= remote_id %>/embed',
-    html: '<iframe width="400" height="505" style="margin: 0 auto;" frameborder="0" scrolling="no" allowtransparency="true"></iframe>',
-    height: 505,
-    width: 400,
-  },
-  twitter: {
-    regex: /^https?:\/\/twitter\.com\/(?:#!\/)?(\w+)\/status(?:es)?\/(\d+)(?:\/.*)?$/,
-    embedUrl: 'https://twitframe.com/show?url=https://twitter.com/<%= remote_id %>',
-    html: '<iframe width="600" height="600" style="margin: 0 auto;" frameborder="0" scrolling="no" allowtransparency="true"></iframe>',
-    height: 300,
-    width: 600,
-    id: ids => ids.join('/status/'),
-  },
->>>>>>> f2b4c4ef
 };